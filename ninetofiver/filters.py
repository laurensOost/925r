--- conflicted
+++ resolved
@@ -234,22 +234,6 @@
 
 
 class LeaveFilter(FilterSet):
-<<<<<<< HEAD
-    def leavedate_range_distinct(self, queryset, name, value):
-        """Filters distinct leavedates between a given range."""
-        # split value.
-        values = value.split(',')
-        # validate input.
-        try:
-            start_date = datetime.strptime(values[0], "%Y-%m-%dT%H:%M:%S")
-            end_date = datetime.strptime(values[1], "%Y-%m-%dT%H:%M:%S")
-        except:
-            # Raise valitdation error.
-            raise ValidationError('Dates have to be in YYYY-MM-DDTHH-MM-SS format.')
-        # filter distinct using range.
-        queryset = queryset.filter(leavedate__starts_at__range=(start_date, end_date)).distinct()
-        return queryset
-=======
 
     def leavedate_range_distinct(self, queryset, name, value):
         """Filters distinct leavedates between a given range."""
@@ -282,7 +266,6 @@
         # Filter distinct using range.
         return queryset.filter(leavedate__starts_at__gte=base_date).distinct()
 
->>>>>>> ea4cc557
 
     order_fields = ('status', 'description')
     order_by = NullLastOrderingFilter(fields=order_fields)
